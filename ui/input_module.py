--- conflicted
+++ resolved
@@ -37,19 +37,11 @@
                                         default_vars, other_vars)
 
         # 收集輸入資料 (傳入所有設定變量)
-<<<<<<< HEAD
         data = collect_input_data(
             name_var, id_var, phone_var, birth_var,custom_var, use_name, use_id,use_phone,use_birth, use_custom,
             digit_var, custom_digit_var, mixed_var, english_position_var,
             fixed_eng_var, fixed_num_var, default_vars, other_vars
-        )# 收集輸入資料
-=======
-        data = collect_input_data(name_var, id_var, custom_var, use_name, use_id, use_custom,
-                                  digit_var, custom_digit_var, mixed_var, english_position_var,
-                                  fixed_eng_var, fixed_num_var, default_vars, other_vars)  # 收集輸入資料
->>>>>>> 44214446
-        # data = collect_input_data(name_var, id_var, custom_var, use_name, use_id,
-        #                           use_custom)
+        )
 
         errors = validate_all(data)  # 檢查輸入是否合法
         if errors:
